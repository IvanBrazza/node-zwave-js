import { wait } from "alcalzone-shared/async";
import { createDeferredPromise } from "alcalzone-shared/deferred-promise";
import { entries } from "alcalzone-shared/objects";
import { SortedList } from "alcalzone-shared/sorted-list";
import { isArray } from "alcalzone-shared/typeguards";
import { EventEmitter } from "events";
import fsExtra from "fs-extra";
import path from "path";
import SerialPort from "serialport";
import { promisify } from "util";
import {
	CommandClass,
	getImplementedVersion,
} from "../commandclass/CommandClass";
import { CommandClasses } from "../commandclass/CommandClasses";
import { isEncapsulatingCommandClass } from "../commandclass/EncapsulatingCommandClass";
import { isCommandClassContainer } from "../commandclass/ICommandClassContainer";
import { MultiChannelCC } from "../commandclass/MultiChannelCC";
import { messageIsPing } from "../commandclass/NoOperationCC";
import { WakeUpCC } from "../commandclass/WakeUpCC";
import { loadDeviceIndex } from "../config/Devices";
import { loadIndicators } from "../config/Indicators";
import { loadManufacturers } from "../config/Manufacturers";
import { loadMeters } from "../config/Meters";
import { loadNotifications } from "../config/Notifications";
import { loadNamedScales } from "../config/Scales";
import { loadSensorTypes } from "../config/SensorTypes";
import { ApplicationCommandRequest } from "../controller/ApplicationCommandRequest";
import {
	ApplicationUpdateRequest,
	ApplicationUpdateRequestNodeInfoReceived,
} from "../controller/ApplicationUpdateRequest";
import { ZWaveController } from "../controller/Controller";
import {
	SendDataRequest,
	SendDataRequestTransmitReport,
	TransmitStatus,
} from "../controller/SendDataMessages";
import { ZWaveError, ZWaveErrorCodes } from "../error/ZWaveError";
import log from "../log";
import {
	FunctionType,
	MessageHeaders,
	MessagePriority,
	MessageType,
} from "../message/Constants";
import { getDefaultPriority, Message } from "../message/Message";
import { InterviewStage, IZWaveNode, NodeStatus } from "../node/INode";
import { isNodeQuery } from "../node/INodeQuery";
import { ZWaveNode } from "../node/Node";
import { DeepPartial, skipBytes } from "../util/misc";
import { num2hex } from "../util/strings";
import { FileSystem } from "./FileSystem";
import { DriverEventCallbacks, DriverEvents, IDriver } from "./IDriver";
import { Transaction } from "./Transaction";

// eslint-disable-next-line @typescript-eslint/no-var-requires
const { version: libVersion } = require("../../../package.json");
// This is made with cfonts:
const libNameString = `
███████╗ ██╗    ██╗  █████╗  ██╗   ██╗ ███████╗             ██╗ ███████╗
╚══███╔╝ ██║    ██║ ██╔══██╗ ██║   ██║ ██╔════╝             ██║ ██╔════╝
  ███╔╝  ██║ █╗ ██║ ███████║ ██║   ██║ █████╗   █████╗      ██║ ███████╗
 ███╔╝   ██║███╗██║ ██╔══██║ ╚██╗ ██╔╝ ██╔══╝   ╚════╝ ██   ██║ ╚════██║
███████╗ ╚███╔███╔╝ ██║  ██║  ╚████╔╝  ███████╗        ╚█████╔╝ ███████║
╚══════╝  ╚══╝╚══╝  ╚═╝  ╚═╝   ╚═══╝   ╚══════╝         ╚════╝  ╚══════╝
`;

export interface ZWaveOptions {
	timeouts: {
		/** how long to wait for an ACK */
		ack: number;
		/** not sure */
		byte: number;
		/** How much time a node gets to process a request */
		report: number;
	};
	/**
	 * @internal
	 * Set this to true to skip the controller interview. Useful for testing purposes
	 */
	skipInterview?: boolean;
<<<<<<< HEAD
	/**
	 * Allows you to replace the default file system driver used to store and read the cache
	 */
	fs: FileSystem;
	/** Allows you to specify a different cache directory */
=======
>>>>>>> 59cbd3c3
	cacheDir: string;
}

const defaultOptions: ZWaveOptions = {
	timeouts: {
		ack: 1000,
		byte: 150,
		report: 1000,
	},
	skipInterview: false,
<<<<<<< HEAD
	fs: fsExtra,
=======
>>>>>>> 59cbd3c3
	cacheDir: path.resolve(__dirname, "../../..", "cache"),
};

/**
 * Merges the user-defined options with the default options
 */
function applyDefaultOptions(
	target: Record<string, any> | undefined,
	source: Record<string, any>,
): Record<string, any> {
	target = target || {};
	for (const [key, value] of entries(source)) {
		if (!(key in target)) {
			target[key] = value;
		} else {
			if (typeof value === "object") {
				// merge objects
				target[key] = applyDefaultOptions(target[key], value);
			} else if (typeof target[key] === "undefined") {
				// don't override single keys
				target[key] = value;
			}
		}
	}
	return target;
}

/** Ensures that the options are valid */
function checkOptions(options: ZWaveOptions): void {
	if (options.timeouts.ack < 1) {
		throw new ZWaveError(
			`The ACK timeout must be positive!`,
			ZWaveErrorCodes.Driver_InvalidOptions,
		);
	}
	if (options.timeouts.byte < 1) {
		throw new ZWaveError(
			`The BYTE timeout must be positive!`,
			ZWaveErrorCodes.Driver_InvalidOptions,
		);
	}
	if (options.timeouts.report < 1) {
		throw new ZWaveError(
			`The Report timeout must be positive!`,
			ZWaveErrorCodes.Driver_InvalidOptions,
		);
	}
}

/**
 * Function signature for a message handler. The return type signals if the
 * message was handled (`true`) or further handlers should be called (`false`)
 */
export type RequestHandler<T extends Message = Message> = (
	msg: T,
) => boolean | Promise<boolean>;
interface RequestHandlerEntry<T extends Message = Message> {
	invoke: RequestHandler<T>;
	oneTime: boolean;
}

export interface SendMessageOptions {
	/** The priority of the message to send. If none is given, the defined default priority of the message class will be used. */
	priority?: MessagePriority;
	/** If an exception should be thrown when the message to send is not supported. Setting this to false is is useful if the capabilities haven't been determined yet. Default: true */
	supportCheck?: boolean;
}

// Strongly type the event emitter events
export interface Driver {
	on<TEvent extends DriverEvents>(
		event: TEvent,
		callback: DriverEventCallbacks[TEvent],
	): this;
	once<TEvent extends DriverEvents>(
		event: TEvent,
		callback: DriverEventCallbacks[TEvent],
	): this;
	removeListener<TEvent extends DriverEvents>(
		event: TEvent,
		callback: DriverEventCallbacks[TEvent],
	): this;
	off<TEvent extends DriverEvents>(
		event: TEvent,
		callback: DriverEventCallbacks[TEvent],
	): this;
	removeAllListeners(event?: DriverEvents): this;
}

/**
 * The driver is the core of this library. It controls the serial interface,
 * handles transmission and receipt of messages and manages the network cache.
 * Any action you want to perform on the Z-Wave network must go through a driver
 * instance or its associated nodes.
 */
export class Driver extends EventEmitter implements IDriver {
	/** The serial port instance */
	private serial: SerialPort | undefined;
	/** A buffer of received but unprocessed data */
	private receiveBuffer: Buffer | undefined;
	/** The currently pending request */
	private currentTransaction: Transaction | undefined;
	private sendQueue = new SortedList<Transaction>();
	/** A map of handlers for all sorts of requests */
	private requestHandlers = new Map<FunctionType, RequestHandlerEntry[]>();

<<<<<<< HEAD
	private readonly cacheDir: string;
=======
	public readonly cacheDir: string;
>>>>>>> 59cbd3c3

	private _controller: ZWaveController | undefined;
	/** Encapsulates information about the Z-Wave controller and provides access to its nodes */
	public get controller(): ZWaveController {
		if (this._controller == undefined) {
			throw new ZWaveError(
				"The controller is not yet ready!",
				ZWaveErrorCodes.Driver_NotReady,
			);
		}
		return this._controller;
	}

	public constructor(
		private port: string,
		/** @internal */
		options?: DeepPartial<ZWaveOptions>,
	) {
		super();

		// merge given options with defaults
		this.options = applyDefaultOptions(
			options,
			defaultOptions,
		) as ZWaveOptions;
		// And make sure they contain valid values
		checkOptions(this.options);
		this.cacheDir = this.options.cacheDir;

		// register some cleanup handlers in case the program doesn't get closed cleanly
		this._cleanupHandler = this._cleanupHandler.bind(this);
		process.on("exit", this._cleanupHandler);
		process.on("SIGINT", this._cleanupHandler);
		process.on("uncaughtException", this._cleanupHandler);
	}

	/** Enumerates all existing serial ports */
	public static async enumerateSerialPorts(): Promise<string[]> {
		const ports = await SerialPort.list();
		return ports.map(port =>
			"path" in port ? (port as any).path : port.comName,
		);
	}

	/** @internal */
	public options: ZWaveOptions;

	private _wasStarted: boolean = false;
	private _isOpen: boolean = false;

	/** Start the driver */
	// wotan-disable async-function-assignability
	public async start(): Promise<void> {
		// avoid starting twice
		if (this._wasDestroyed) {
			return Promise.reject(
				new ZWaveError(
					"The driver was destroyed. Create a new instance and start that one.",
					ZWaveErrorCodes.Driver_Destroyed,
				),
			);
		}
		if (this._wasStarted) return Promise.resolve();
		this._wasStarted = true;

		const spOpenPromise = createDeferredPromise();

		// Log which version is running
		log.driver.print(libNameString, "info");
		log.driver.print(`version ${libVersion}`, "info");
		log.driver.print("", "info");

		log.driver.print("starting driver...");
		// Open the serial port
		log.driver.print(`opening serial port ${this.port}`);
		this.serial = new SerialPort(this.port, {
			autoOpen: false,
			baudRate: 115200,
			dataBits: 8,
			stopBits: 1,
			parity: "none",
		});
		// If the port is already open, close it first. We will reopen it later
		if (this.serial.isOpen) {
			await promisify(this.serial.close.bind(this.serial))();
		}
		this.serial
			.on("open", async () => {
				log.driver.print("serial port opened");
				this._isOpen = true;
				spOpenPromise.resolve();

				this.send(MessageHeaders.NAK);
				await wait(1500);

				setImmediate(async () => {
					// Load the necessary configuration
					log.driver.print("loading configuration...");
					await loadManufacturers();
					await loadDeviceIndex();
					await loadNotifications();
					await loadNamedScales();
					await loadSensorTypes();
					await loadMeters();
					await loadIndicators();

					log.driver.print("beginning interview...");
					await this.initializeControllerAndNodes();
				});
			})
			.on("data", this.serialport_onData.bind(this))
			.on("error", err => {
				log.driver.print("serial port errored: " + err, "error");
				if (this._isOpen) {
					this.serialport_onError(err);
				} else {
					spOpenPromise.reject(err);
					this.destroy();
				}
			});
		this.serial.open();

		// IMPORTANT: Test code expects this to be created and returned synchronously
		// Everything async must happen in the setImmediate callback
		return spOpenPromise;
	}
	// wotan-enable async-function-assignability

	private _controllerInterviewed: boolean = false;
	private _nodesReady = new Set<number>();
	private _nodesReadyEventEmitted: boolean = false;
	/**
	 * Initializes the variables for controller and nodes,
	 * adds event handlers and starts the interview process.
	 */
	private async initializeControllerAndNodes(): Promise<void> {
		if (this._controller == undefined) {
			this._controller = new ZWaveController(this);
			this._controller
				.on("node added", this.onNodeAdded.bind(this))
				.on("node removed", this.onNodeRemoved.bind(this));
		}
		if (!this.options.skipInterview) {
			// Interview the controller
			await this._controller.interview();
		}

		// in any case we need to emit the driver ready event here
		this._controllerInterviewed = true;
		log.driver.print("driver ready");
		this.emit("driver ready");

		// Try to restore the network information from the cache
		if (process.env.NO_CACHE !== "true")
			await this.restoreNetworkFromCache();

		// Add event handlers for the nodes
		for (const node of this._controller.nodes.values()) {
			this.addNodeEventHandlers(node);
		}
		// Before interviewing nodes reset our knowledge about their ready state
		this._nodesReady.clear();
		this._nodesReadyEventEmitted = false;

		if (!this.options.skipInterview) {
			// Now interview all nodes
			// First complete the controller interview
			const controllerNode = this._controller.nodes.get(
				this._controller.ownNodeId!,
			)!;
			await this.interviewNode(controllerNode);
			// Then do all the nodes in parallel
			for (const node of this._controller.nodes.values()) {
				if (node.id === this._controller.ownNodeId) continue;
				// don't await the interview, because it may take a very long time
				// if a node is asleep
				void this.interviewNode(node);
			}
		}
	}

	/**
	 * Starts or resumes the interview of a Z-Wave node. It is advised to NOT
	 * await this method as it can take a very long time (minutes to hours)!
	 */
	private async interviewNode(node: ZWaveNode): Promise<void> {
		if (node.interviewStage === InterviewStage.Complete) {
			node.interviewStage = InterviewStage.RestartFromCache;
		}

		try {
			await node.interview();
		} catch (e) {
			if (e instanceof ZWaveError) {
				log.controller.print("node interview failed: " + e, "error");
			} else {
				throw e;
			}
		}
	}

	/** Adds the necessary event handlers for a node instance */
	private addNodeEventHandlers(node: ZWaveNode): void {
		node.on("wake up", this.onNodeWakeUp.bind(this))
			.on("sleep", this.onNodeSleep.bind(this))
			.on("alive", this.onNodeAlive.bind(this))
			.on("interview completed", this.onNodeInterviewCompleted.bind(this))
			.on("ready", this.onNodeReady.bind(this));
	}

	/** Removes a node's event handlers that were added with addNodeEventHandlers */
	private removeNodeEventHandlers(node: ZWaveNode): void {
		node.removeAllListeners("wake up")
			.removeAllListeners("sleep")
			.removeAllListeners("alive")
			.removeAllListeners("interview completed")
			.removeAllListeners("ready");
	}

	/** Is called when a node wakes up */
	private onNodeWakeUp(node: IZWaveNode): void {
		log.controller.logNode(node.id, "The node is now awake.");

		// Start the timeouts after which the node is assumed asleep
		this.resetNodeAwakeTimeout(this.controller.nodes.get(node.id)!);

		// It *should* not be necessary to restart the node interview here.
		// When a node that supports wakeup does not respond, pending promises
		// are not rejected.

		// Make sure to handle the pending messages as quickly as possible
		this.sortSendQueue();
		setImmediate(() => this.workOffSendQueue());
	}

	/** Is called when a node goes to sleep */
	private onNodeSleep(node: ZWaveNode): void {
		log.controller.logNode(node.id, "The node is now asleep.");
	}

	/** Is called when a previously dead node starts communicating again */
	private onNodeAlive(node: ZWaveNode): void {
		log.controller.logNode(node.id, "The node is now alive.");
		if (node.interviewStage !== InterviewStage.Complete) {
			void this.interviewNode(node);
		}
	}

	/** Is called when a node is ready to be used */
	private onNodeReady(node: ZWaveNode): void {
		this._nodesReady.add(node.id);
		log.controller.logNode(node.id, "The node is ready to be used");

		// Only check for "all nodes ready" once
		if (this._nodesReadyEventEmitted) return;

		for (const nodeId of this.controller.nodes.keys()) {
			if (!this._nodesReady.has(nodeId)) {
				return;
			}
		}
		// All nodes are ready
		log.controller.print("All nodes are ready to be used");
		this.emit("all nodes ready");
		this._nodesReadyEventEmitted = true;
	}

	/** Is called when a node interview is completed */
	private onNodeInterviewCompleted(node: ZWaveNode): void {
		this.debounceSendNodeToSleep(node);
	}

	/** This is called when a new node has been added to the network */
	private onNodeAdded(node: ZWaveNode): void {
		this.addNodeEventHandlers(node);
		if (!this.options.skipInterview) {
			// Interview the node
			// don't await the interview, because it may take a very long time
			// if a node is asleep
			void this.interviewNode(node);
		}
	}

	/** This is called when a node was removed from the network */

	private onNodeRemoved(node: ZWaveNode): void {
		this.removeNodeEventHandlers(node);
		this.rejectAllTransactionsForNode(
			node.id,
			"The node was removed from the network",
		);
	}

	/** Checks if there are any pending messages for the given node */
	private hasPendingMessages(node: ZWaveNode): boolean {
		return !!this.sendQueue.find(t => t.message.getNodeId() === node.id);
	}

	/**
	 * Retrieves the maximum version of a command class the given node supports.
	 * Returns 0 when the CC is not supported. Also returns 0 when the node was not found.
	 *
	 * @param cc The command class whose version should be retrieved
	 * @param nodeId The node for which the CC version should be retrieved
	 */
	public getSupportedCCVersionForEndpoint(
		cc: CommandClasses,
		nodeId: number,
		endpointIndex: number = 0,
	): number {
		if (
			this._controller == undefined ||
			!this.controller.nodes.has(nodeId)
		) {
			return 0;
		}
		const node = this.controller.nodes.get(nodeId)!;
		const endpoint = node.getEndpoint(endpointIndex);
		if (endpoint) return endpoint.getCCVersion(cc);
		// We sometimes receive messages from an endpoint, but can't find that endpoint.
		// In that case fall back to the root endpoint to determine the supported version.
		return node.getCCVersion(cc);
	}

	/**
	 * Retrieves the maximum version of a command class that can be used to communicate with a node.
	 * Returns 1 if the node claims that it does not support a CC.
	 * Throws if the CC is not implemented in this library yet.
	 *
	 * @param cc The command class whose version should be retrieved
	 * @param nodeId The node for which the CC version should be retrieved
	 * @param endpointIndex The endpoint for which the CC version should be retrieved
	 */
	public getSafeCCVersionForNode(
		cc: CommandClasses,
		nodeId: number,
		endpointIndex: number = 0,
	): number {
		const supportedVersion = this.getSupportedCCVersionForEndpoint(
			cc,
			nodeId,
			endpointIndex,
		);
		if (supportedVersion === 0) {
			// For unsupported CCs use version 1, no matter what
			return 1;
		} else {
			// For supported versions find the maximum version supported by both the
			// node and this library
			const implementedVersion = getImplementedVersion(cc);
			if (
				implementedVersion !== 0 &&
				implementedVersion !== Number.POSITIVE_INFINITY
			) {
				return Math.min(supportedVersion, implementedVersion);
			}
			throw new ZWaveError(
				"Cannot retrieve the version of a CC that is not implemented",
				ZWaveErrorCodes.CC_NotSupported,
			);
		}
	}

	/**
	 * Performs a hard reset on the controller. This wipes out all configuration!
	 *
	 * The returned Promise resolves when the hard reset has been performed.
	 * It does not wait for the initialization process which is started afterwards.
	 */
	public async hardReset(): Promise<void> {
		this.ensureReady(true);
		// Calling ensureReady with true ensures that _controller is defined
		await this._controller!.hardReset();

		// Clean up
		this.rejectTransactions(() => true, `The controller was hard-reset`);
		this.nodeAwakeTimeouts.forEach(timeout => clearTimeout(timeout));
		this.nodeAwakeTimeouts.clear();
		this.sendNodeToSleepTimers.forEach(timeout => clearTimeout(timeout));
		this.sendNodeToSleepTimers.clear();

		this._controllerInterviewed = false;
		void this.initializeControllerAndNodes();
	}

	private _wasDestroyed: boolean = false;
	/**
	 * Ensures that the driver is ready to communicate (serial port open and not destroyed).
	 * If desired, also checks that the controller interview has been completed.
	 */
	private ensureReady(includingController: boolean = false): void {
		if (!this._wasStarted || !this._isOpen || this._wasDestroyed) {
			throw new ZWaveError(
				"The driver is not ready or has been destroyed",
				ZWaveErrorCodes.Driver_NotReady,
			);
		}
		if (includingController && !this._controllerInterviewed) {
			throw new ZWaveError(
				"The controller is not ready yet",
				ZWaveErrorCodes.Driver_NotReady,
			);
		}
	}

	private _cleanupHandler = (): void => {
		this.destroy();
	};

	/**
	 * Terminates the driver instance and closes the underlying serial connection.
	 * Must be called under any circumstances.
	 */
	public async destroy(): Promise<void> {
		log.driver.print("destroying driver instance...");
		this._wasDestroyed = true;

		try {
			// Attempt to save the network to cache
			await this.saveNetworkToCacheInternal();
		} catch (e) {
			log.driver.print(
				`Saving the network to cache failed: ${e.message}`,
				"error",
			);
		}

		process.removeListener("exit", this._cleanupHandler);
		process.removeListener("SIGINT", this._cleanupHandler);
		process.removeListener("uncaughtException", this._cleanupHandler);
		// the serialport must be closed in any case
		if (this.serial != undefined) {
			if (this.serial.isOpen) this.serial.close();
			this.serial = undefined;
		}
	}

	// eslint-disable-next-line @typescript-eslint/camelcase
	private serialport_onError(err: Error): void {
		this.emit("error", err);
	}

	/**
	 * Is called when the serial port has received any data
	 */
	// eslint-disable-next-line @typescript-eslint/camelcase
	private async serialport_onData(data: Buffer): Promise<void> {
		// append the new data to our receive buffer
		this.receiveBuffer =
			this.receiveBuffer != undefined
				? Buffer.concat([this.receiveBuffer, data])
				: data;

		while (this.receiveBuffer.length > 0) {
			if (this.receiveBuffer[0] !== MessageHeaders.SOF) {
				switch (this.receiveBuffer[0]) {
					// single-byte messages - we have a handler for each one
					case MessageHeaders.ACK: {
						log.serial.ACK("inbound");
						this.handleACK();
						break;
					}
					case MessageHeaders.NAK: {
						log.serial.NAK("inbound");
						this.handleNAK();
						break;
					}
					case MessageHeaders.CAN: {
						log.serial.CAN("inbound");
						this.handleCAN();
						break;
					}
					default: {
						// INS12350: A host or a Z-Wave chip waiting for new traffic MUST ignore all other
						// byte values than 0x06 (ACK), 0x15 (NAK), 0x18 (CAN) or 0x01 (Data frame).
						// Just skip this byte
					}
				}
				// Continue with the next byte
				this.receiveBuffer = skipBytes(this.receiveBuffer, 1);
				continue;
			}

			// Log the received chunk
			log.serial.data("inbound", data);
			// Log the current receive buffer
			const msgComplete = Message.isComplete(this.receiveBuffer);
			log.serial.receiveBuffer(this.receiveBuffer, msgComplete);
			// nothing to do yet, wait for the next data
			if (!msgComplete) return;

			let msg: Message | undefined;
			let bytesRead: number;
			try {
				msg = Message.from(this, this.receiveBuffer);
				bytesRead = msg.bytesRead;
			} catch (e) {
				let handled = false;
				if (e instanceof ZWaveError) {
					switch (e.code) {
						case ZWaveErrorCodes.PacketFormat_Invalid:
						case ZWaveErrorCodes.PacketFormat_Checksum:
							log.driver.print(
								`Dropping message because it contains invalid data`,
								"warn",
							);
							this.send(MessageHeaders.NAK);
							return;

						case ZWaveErrorCodes.Deserialization_NotImplemented:
						case ZWaveErrorCodes.CC_NotImplemented:
							log.driver.print(
								`Dropping message because it could not be deserialized: ${e.message}`,
								"warn",
							);
							handled = true;
							bytesRead = Message.getMessageLength(
								this.receiveBuffer,
							);
							break;

						case ZWaveErrorCodes.Driver_NotReady:
							log.driver.print(
								`Dropping message because the driver is not ready to handle it yet.`,
								"warn",
							);
							handled = true;
							bytesRead = Message.getMessageLength(
								this.receiveBuffer,
							);
							break;

						case ZWaveErrorCodes.PacketFormat_InvalidPayload:
							bytesRead = Message.getMessageLength(
								this.receiveBuffer,
							);
							const invalidData = this.receiveBuffer.slice(
								bytesRead,
							);
							log.driver.print(
								`Message with invalid data received. Dropping it:
0x${invalidData.toString("hex")}`,
								"warn",
							);
							handled = true;
							break;
					}
				}
				// pass it through;
				if (!handled) throw e;
			}
			// and cut the read bytes from our buffer
			this.receiveBuffer = Buffer.from(
				this.receiveBuffer.slice(bytesRead!),
			);

			// all good, send ACK
			this.send(MessageHeaders.ACK);
			// and handle the response (if it could be decoded)
			if (msg) {
				try {
					await this.handleMessage(msg);
				} catch (e) {
					if (
						e instanceof ZWaveError &&
						e.code === ZWaveErrorCodes.Driver_NotReady
					) {
						log.driver.print(
							`Cannot handle message because the driver is not ready to handle it yet.`,
							"warn",
						);
					} else {
						throw e;
					}
				}
			}
		}

		log.serial.message(
			`The receive buffer is empty, waiting for the next chunk...`,
		);
	}

	/**
	 * Is called when a complete message was decoded from the receive buffer
	 * @param msg The decoded message
	 */
	private async handleMessage(msg: Message): Promise<void> {
		// Before doing anything else, unwrap encapsulated commands
		if (isCommandClassContainer(msg)) {
			// SDS13783-11B defines the encapsulation order, we unwrap in the opposite order

			// TODO: Remember the command encapsulation order in case we need to respond

			// Unwrap encapsulating CCs until we get to the core
			while (isEncapsulatingCommandClass(msg.command)) {
				const unwrapped = msg.command.constructor.unwrap(msg.command);
				if (isArray(unwrapped)) {
					log.driver.print(
						`Received a command that contains multiple CommandClasses. This is not supported yet! Discarding the message...`,
						"warn",
					);
					return;
				}
				msg.command = unwrapped;
			}

			// // 5. Any one of the following combinations:
			// //   a. Security (S0 or S2) followed by transport service
			// //   b. Transport Service
			// //   c. Security (S0 or S2)
			// //   d. CRC16
			// // b and d are mutually exclusive, security is not
			// if (msg.command instanceof CRC16CCCommandEncapsulation) {
			// 	log.driver.print("Unwrapping CRC-16 encapsulated command");
			// 	msg.command = CRC16CC.unwrap(msg.command);
			// }
			// // else if (... TransportService)

			// // if (... Security)

			// // 4. Multi Channel
			// if (msg.command instanceof MultiChannelCCCommandEncapsulation) {
			// 	log.driver.print(
			// 		"Unwrapping MultiChannel encapsulated command",
			// 	);
			// 	msg.command = MultiChannelCC.unwrap(msg.command);
			// }

			// // 3. Supervision
			// // 2. Multi Command
			// // 1. Encapsulated Command Class (payload), e.g. Basic Set
		}

		// if we have a pending request, check if that is waiting for this message
		if (this.currentTransaction != undefined) {
			const responseRole = this.currentTransaction.message.testResponse(
				msg,
			);
			switch (responseRole) {
				case "confirmation":
					log.driver.transactionResponse(msg, "confirmation");
					// When a node has received the message, it confirms the receipt with a SendDataRequest
					if (
						msg.type === MessageType.Request &&
						!this.currentTransaction.timeoutInstance
					) {
						// As per SDS11846, start a timeout for the response
						this.currentTransaction.computeRTT();
						const msRTT = this.currentTransaction.rtt / 1e6;

						log.driver.print(
							`ACK received from node for current transaction. RTT = ${msRTT.toFixed(
								2,
							)} ms`,
						);

						this.currentTransaction.timeoutInstance = setTimeout(
							() => {
								if (!this.currentTransaction) return;
								log.driver.print(
									"The transaction timed out",
									"warn",
								);
								this.rejectCurrentTransaction(
									new ZWaveError(
										"The transaction timed out",
										ZWaveErrorCodes.Controller_MessageTimeout,
									),
								);
							},
							// The timeout SHOULD be RTT + 1s
							msRTT + this.options.timeouts.report,
						)
							// Unref'ing long running timers allows the process to exit mid-timeout
							.unref();
					}
					// no need to further process intermediate responses, as they only tell us things are good
					return;

				case "fatal_controller":
					log.driver.transactionResponse(msg, "fatal_controller");
					// The message was not sent
					if (this.mayRetryCurrentTransaction()) {
						// The Z-Wave specs define 500ms as the waiting period for SendData messages
						const timeout = this.retryCurrentTransaction(500);
						log.driver.print(
							`  the message for the current transaction could not be sent, scheduling attempt (${this.currentTransaction.sendAttempts}/${this.currentTransaction.maxSendAttempts}) in ${timeout} ms...`,
							"warn",
						);
					} else {
						log.driver.print(
							`  the message for the current transaction could not be sent after ${this.currentTransaction.maxSendAttempts} attempts, dropping the transaction`,
							"warn",
						);
						const errorMsg = `The message could not be sent`;
						this.rejectCurrentTransaction(
							new ZWaveError(
								errorMsg,
								ZWaveErrorCodes.Controller_MessageDropped,
							),
						);
					}
					return;

				case "fatal_node":
					log.driver.transactionResponse(msg, "fatal_node");
					// The node did not respond
					const node = this.currentTransaction.message.getNodeUnsafe();
					if (!node) return; // This should never happen, but whatever
					if (node.supportsCC(CommandClasses["Wake Up"])) {
						log.controller.logNode(
							node.id,
							`The node did not respond because it is asleep, moving its messages to the wakeup queue`,
							"warn",
						);
						// The node is asleep
						WakeUpCC.setAwake(node, false);
						// Move all its pending messages to the WakeupQueue
						// This clears the current transaction
						this.moveMessagesToWakeupQueue(node.id);
						// And continue with the next messages
						setImmediate(() => this.workOffSendQueue());
					} else if (this.mayRetryCurrentTransaction()) {
						// The Z-Wave specs define 500ms as the waiting period for SendData messages
						const timeout = this.retryCurrentTransaction(500);
						log.controller.logNode(
							node.id,
							`The node did not respond to the current transaction, scheduling attempt (${this.currentTransaction.sendAttempts}/${this.currentTransaction.maxSendAttempts}) in ${timeout} ms...`,
							"warn",
						);
					} else {
						let errorMsg = `The node did not respond to the current transaction after ${this.currentTransaction.maxSendAttempts} attempts, it is presumed dead`;
						if (msg instanceof SendDataRequestTransmitReport) {
							errorMsg += ` (Status ${
								TransmitStatus[msg.transmitStatus]
							})`;
						}
						log.controller.logNode(node.id, `${errorMsg}`, "warn");

						node.status = NodeStatus.Dead;
						this.rejectAllTransactionsForNode(node.id, errorMsg);
						// And continue with the next messages
						setImmediate(() => this.workOffSendQueue());
					}
					return;

				case "partial":
					// This is a multi-step response and we just received a part of it, which is not the final one
					log.driver.transactionResponse(msg, "partial");
					this.currentTransaction.partialResponses.push(msg);
					return;

				case "final":
					// this is the expected response!
					log.driver.transactionResponse(msg, "final");
					this.currentTransaction.response = msg;
					if (this.currentTransaction.partialResponses.length > 0) {
						msg.mergePartialMessages(
							this.currentTransaction.partialResponses,
						);
					}
					if (!this.currentTransaction.ackPending) {
						log.driver.print(
							`ACK already received, resolving transaction`,
							"debug",
						);
						this.resolveCurrentTransaction();
					} else {
						// wait for the ack, it might be received out of order
						log.driver.print(
							`no ACK received yet, remembering response`,
							"debug",
						);
					}
					// if the response was expected, don't check any more handlers
					return;

				default:
					// unexpected, nothing to do here => check registered handlers
					break;
			}
		}

		if (msg.type === MessageType.Request) {
			// This is a request we might have registered handlers for
			await this.handleRequest(msg);
		} else {
			log.driver.transactionResponse(msg, "unexpected");
			log.driver.print("unexpected response, discarding...", "warn");
		}
	}

	/**
	 * Registers a handler for messages that are not handled by the driver as part of a message exchange.
	 * The handler function needs to return a boolean indicating if the message has been handled.
	 * Registered handlers are called in sequence until a handler returns `true`.
	 *
	 * @param fnType The function type to register the handler for
	 * @param handler The request handler callback
	 * @param oneTime Whether the handler should be removed after its first successful invocation
	 */
	public registerRequestHandler(
		fnType: FunctionType,
		handler: RequestHandler,
		oneTime: boolean = false,
	): void {
		const handlers = this.requestHandlers.has(fnType)
			? this.requestHandlers.get(fnType)!
			: [];
		const entry: RequestHandlerEntry = { invoke: handler, oneTime };
		handlers.push(entry);
		log.driver.print(
			`added${oneTime ? " one-time" : ""} request handler for ${
				FunctionType[fnType]
			} (${num2hex(fnType)})...
${handlers.length} registered`,
		);
		this.requestHandlers.set(fnType, handlers);
	}

	/**
	 * Unregisters a message handler that has been added with `registerRequestHandler`
	 * @param fnType The function type to unregister the handler for
	 * @param handler The previously registered request handler callback
	 */
	public unregisterRequestHandler(
		fnType: FunctionType,
		handler: RequestHandler,
	): void {
		const handlers = this.requestHandlers.has(fnType)
			? this.requestHandlers.get(fnType)!
			: [];
		for (let i = 0, entry = handlers[i]; i < handlers.length; i++) {
			// remove the handler if it was found
			if (entry.invoke === handler) {
				handlers.splice(i, 1);
				break;
			}
		}
		log.driver.print(
			`removed request handler for ${FunctionType[fnType]} (${fnType})...
${handlers.length} left`,
		);
		this.requestHandlers.set(fnType, handlers);
	}

	/**
	 * Is called when a Request-type message was received
	 */
	private async handleRequest(msg: Message | SendDataRequest): Promise<void> {
		let handlers: RequestHandlerEntry[] | undefined;

		if (isNodeQuery(msg) || isCommandClassContainer(msg)) {
			const node = msg.getNodeUnsafe();
			if (node?.status === NodeStatus.Dead) {
				// We have received a message from a dead node, bring it back to life
				// We do not know if the node is actually awake, so mark it as unknown for now
				node.status = NodeStatus.Unknown;
			}
		}

		// TODO: find a nice way to observe the different stages of a response.
		// for example a SendDataRequest with a VersionCC gets 3 responses:
		// 1. SendDataResponse with info if the data was sent
		// 2. SendDataRequest with info if the node responded
		// 3. ApplicationCommandRequest with the actual response

		if (msg instanceof ApplicationCommandRequest) {
			// we handle ApplicationCommandRequests differently because they are handled by the nodes directly
			const ccId = msg.command.ccId;
			const nodeId = msg.command.nodeId;
			// TODO: This deserves a better formatting
			log.driver.print(
				`handling application command request ${
					CommandClasses[ccId]
				} (${num2hex(ccId)}) for node ${nodeId}`,
			);
			// cannot handle ApplicationCommandRequests without a controller
			if (this._controller == undefined) {
				log.driver.print(
					`  the controller is not ready yet, discarding...`,
					"warn",
				);
				return;
			} else if (!this.controller.nodes.has(nodeId)) {
				log.driver.print(
					`  the node is unknown or not initialized yet, discarding...`,
					"warn",
				);
				return;
			}

			// dispatch the command to the node itself
			const node = this.controller.nodes.get(nodeId)!;
			await node.handleCommand(msg.command);

			return;
		} else if (msg instanceof ApplicationUpdateRequest) {
			if (msg instanceof ApplicationUpdateRequestNodeInfoReceived) {
				const node = msg.getNodeUnsafe();
				if (node) {
					log.controller.logNode(node.id, {
						message: "Received updated node info",
						direction: "inbound",
					});
					node.updateNodeInfo(msg.nodeInformation);
					return;
				}
			}
		} else {
			// TODO: This deserves a nicer formatting
			log.driver.print(
				`handling request ${FunctionType[msg.functionType]} (${
					msg.functionType
				})`,
			);
			handlers = this.requestHandlers.get(msg.functionType);
		}

		if (handlers != undefined && handlers.length > 0) {
			log.driver.print(
				`  ${handlers.length} handler${
					handlers.length !== 1 ? "s" : ""
				} registered!`,
			);
			// loop through all handlers and find the first one that returns true to indicate that it handled the message
			for (let i = 0; i < handlers.length; i++) {
				log.driver.print(`  invoking handler #${i}`);
				// Invoke the handler and remember its result
				const handler = handlers[i];
				let handlerResult = handler.invoke(msg);
				if (handlerResult instanceof Promise) {
					handlerResult = await handlerResult;
				}
				if (handlerResult) {
					log.driver.print(`    the message was handled`);
					if (handler.oneTime) {
						log.driver.print(
							"  one-time handler was successfully called, removing it...",
						);
						handlers.splice(i, 1);
					}
					// don't invoke any more handlers
					break;
				}
			}
		} else {
			log.driver.print("  no handlers registered!", "warn");
		}
	}

	/** Is called when the controller ACKs a message */
	private handleACK(): void {
		// if we have a pending request waiting for the ACK, ACK it
		const trnsact = this.currentTransaction;
		if (trnsact != undefined && trnsact.ackPending) {
			trnsact.ackPending = false;
			log.driver.print(
				`ACK received from controller for current transaction`,
			);
			if (
				trnsact.message.expectedResponse == undefined ||
				trnsact.response != undefined
			) {
				log.driver.print("transaction finished, resolving...");
				// if the response has been received prior to this, resolve the request
				// if no response was expected, also resolve the request
				this.resolveCurrentTransaction(false);
			}
			return;
		}

		log.driver.print("Unexpected ACK received", "warn");
	}

	private handleNAK(): void {
		// TODO: what to do with this NAK?
	}

	/** Is called when the controller drops a message because it is busy */
	private handleCAN(): void {
		if (this.currentTransaction != undefined) {
			if (this.mayRetryCurrentTransaction()) {
				const timeout = this.retryCurrentTransaction();
				log.driver.print(
					`CAN received - scheduling transmission attempt (${this.currentTransaction.sendAttempts}/${this.currentTransaction.maxSendAttempts}) in ${timeout} ms...`,
					"warn",
				);
			} else {
				log.driver.print(
					`CAN received - maximum transmission attempts for the current transaction reached, dropping it...`,
					"error",
				);

				this.rejectCurrentTransaction(
					new ZWaveError(
						`The message was dropped by the controller after ${this.currentTransaction.maxSendAttempts} attempts`,
						ZWaveErrorCodes.Controller_MessageDropped,
					),
					false /* don't resume queue, that happens automatically */,
				);
			}
		}
		// else: TODO: what to do with this CAN?
	}

	/** Checks if the current transaction may still be retried */
	private mayRetryCurrentTransaction(): boolean {
		return (
			this.currentTransaction!.sendAttempts <
			this.currentTransaction!.maxSendAttempts
		);
	}

	/** Retries the current transaction and returns the calculated timeout */
	private retryCurrentTransaction(timeout?: number): number {
		// If no timeout was given, fallback to the default timeout as defined in the Z-Wave specs
		if (!timeout) {
			timeout = 100 + 1000 * (this.currentTransaction!.sendAttempts - 1);
		}
		this.currentTransaction!.sendAttempts++;
		// Unref'ing long running timers allows the process to exit mid-timeout
		setTimeout(() => this.retransmit(), timeout).unref();
		return timeout;
	}

	/**
	 * Resolves the current transaction with the given value
	 * and resumes the queue handling
	 */
	private resolveCurrentTransaction(resumeQueue: boolean = true): void {
		const node = this.currentTransaction!.message.getNodeUnsafe();
		const { promise, response, timeoutInstance } = this.currentTransaction!;
		// Cancel any running timers
		if (timeoutInstance) clearTimeout(timeoutInstance);
		// and resolve the current transaction
		promise.resolve(response);
		this.currentTransaction = undefined;

		if (node) {
			// If the node is not meant to be kept awake, try to send it back to sleep
			if (!node.keepAwake) {
				this.debounceSendNodeToSleep(node);
			}
			// Also refresh the timeout after which the node is assumed asleep
			// This is necessary in case sending it to sleep fails
			this.resetNodeAwakeTimeout(node);
		}
		// Resume the send queue
		if (resumeQueue) {
			log.driver.print("resuming send queue", "debug");
			setImmediate(() => this.workOffSendQueue());
		}
	}

	/**
	 * Rejects the current transaction with the given value
	 * and resumes the queue handling
	 */
	private rejectCurrentTransaction(
		reason: ZWaveError,
		resumeQueue: boolean = true,
	): void {
		const { promise, timeoutInstance } = this.currentTransaction!;
		// Cancel any running timers
		if (timeoutInstance) clearTimeout(timeoutInstance);
		// and reject the current transaction
		promise.reject(reason);
		this.currentTransaction = undefined;
		// and see if there are messages pending
		if (resumeQueue) {
			log.driver.print("resuming send queue");
			setImmediate(() => this.workOffSendQueue());
		}
	}

	private lastCallbackId = 0xff;
	/**
	 * Returns the next callback ID. Callback IDs are used to correllate requests
	 * to the controller/nodes with its response
	 */
	public getNextCallbackId(): number {
		this.lastCallbackId = (this.lastCallbackId + 1) & 0xff;
		if (this.lastCallbackId < 1) this.lastCallbackId = 1;
		return this.lastCallbackId;
	}

	// wotan-disable no-misused-generics
	/**
	 * Sends a message to the Z-Wave stick.
	 * @param msg The message to send
	 * @param options (optional) Options regarding the message transmission
	 */
	public async sendMessage<TResponse extends Message = Message>(
		msg: Message,
		options: SendMessageOptions = {},
	): Promise<TResponse> {
		this.ensureReady();

		// Don't send messages to dead nodes
		if (isNodeQuery(msg) || isCommandClassContainer(msg)) {
			const node = msg.getNodeUnsafe();
			if (node?.status === NodeStatus.Dead) {
				throw new ZWaveError(
					"The message will not be sent because the node is presumed dead",
					ZWaveErrorCodes.Controller_MessageDropped,
				);
			}
		}

		if (options.priority == undefined)
			options.priority = getDefaultPriority(msg);
		if (options.priority == undefined) {
			const className = msg.constructor.name;
			const msgTypeName = FunctionType[msg.functionType];
			throw new ZWaveError(
				`No default priority has been defined for ${className} (${msgTypeName}), so you have to provide one for your message`,
				ZWaveErrorCodes.Driver_NoPriority,
			);
		}

		if (options.supportCheck == undefined) options.supportCheck = true;
		if (
			options.supportCheck &&
			this._controller != undefined &&
			!this._controller.isFunctionSupported(msg.functionType)
		) {
			throw new ZWaveError(
				`Your hardware does not support the ${
					FunctionType[msg.functionType]
				} function`,
				ZWaveErrorCodes.Driver_NotSupported,
			);
		}

		// Automatically encapsulate commands that are supposed to target a specific endpoint
		if (
			isCommandClassContainer(msg) &&
			MultiChannelCC.requiresEncapsulation(msg.command)
		) {
			msg.command = MultiChannelCC.encapsulate(this, msg.command);
		}

		// When sending a message to a node that is known to be sleeping,
		// the priority should be WakeUp, so the message gets deprioritized
		// in comparison with messages to awake nodes
		// Pings are an exception, because we don't want them in the wakeup queue
		if (
			isNodeQuery(msg) &&
			!messageIsPing(msg) &&
			msg.getNodeUnsafe()?.isAwake() === false
		) {
			options.priority = MessagePriority.WakeUp;
		}

		// create the transaction and enqueue it
		const promise = createDeferredPromise<TResponse>();
		const transaction = new Transaction(
			this,
			msg,
			promise,
			options.priority,
		);

		this.sendQueue.add(transaction);
		// start sending now (maybe)
		setImmediate(() => this.workOffSendQueue());

		return promise;
	}
	// wotan-enable no-misused-generics

	/**
	 * Sends a command to a Z-Wave node.
	 * @param command The command to send. It will be encapsulated in a SendDataRequest.
	 * @param options (optional) Options regarding the message transmission
	 */
	// wotan-disable-next-line no-misused-generics
	public async sendCommand<TResponse extends CommandClass = CommandClass>(
		command: CommandClass,
		options: SendMessageOptions = {},
	): Promise<TResponse | undefined> {
		const msg = new SendDataRequest(this, {
			command,
		});
		const resp = await this.sendMessage(msg, options);
		if (isCommandClassContainer(resp)) {
			return resp.command as TResponse;
		}
	}

	/**
	 * Sends a low-level message like ACK, NAK or CAN immediately
	 * @param message The low-level message to send
	 */
	private send(header: MessageHeaders): void {
		// ACK, CAN, NAK
		log.serial[MessageHeaders[header] as "ACK" | "NAK" | "CAN"]("outbound");
		this.doSend(Buffer.from([header]));
		return;
	}

	private sendQueueTimer: NodeJS.Timer | undefined;
	private workOffSendQueue(): void {
		if (this.sendQueueTimer != undefined) {
			clearTimeout(this.sendQueueTimer);
			this.sendQueueTimer = undefined;
		}

		// is there something to send?
		if (this.sendQueue.length === 0) {
			log.driver.print("The send queue is empty", "debug");
			return;
		} else {
			log.driver.sendQueue(this.sendQueue);
		}
		// we are still waiting for the current transaction to finish
		if (this.currentTransaction != undefined) {
			log.driver.print(
				`workOffSendQueue > skipping because a transaction is pending`,
				"debug",
			);
			return;
		}

		// Before doing anything else, check if this message is for a node that's currently asleep
		// The automated sorting ensures there's no message for a non-sleeping node after that
		const targetNode = this.sendQueue.peekStart()!.message.getNodeUnsafe();
		if (!targetNode || targetNode.isAwake()) {
			// get the next transaction
			this.currentTransaction = this.sendQueue.shift()!;
			const msg = this.currentTransaction.message;
			log.driver.print(
				`workOffSendQueue > sending next message (${
					FunctionType[msg.functionType]
				})${targetNode ? ` to node ${targetNode.id}` : ""}...`,
				"debug",
			);

			// And send it
			this.currentTransaction.markAsSent();
			const data = msg.serialize();
			log.serial.data("outbound", data);
			this.doSend(data);

			if (this.sendQueue.length > 0) {
				// to avoid any deadlocks we didn't think of, re-call this later
				// Unref'ing long running timers allows the process to exit mid-timeout
				this.sendQueueTimer = setTimeout(
					() => this.workOffSendQueue(),
					1000,
				).unref();
			}
		} else {
			log.driver.print(
				`The remaining ${this.sendQueue.length} messages are for sleeping nodes, not sending anything!`,
				"debug",
			);
		}
	}

	/** Retransmits the current transaction (if there is any) */
	private retransmit(): void {
		if (!this.currentTransaction) return;
		log.driver.transaction(this.currentTransaction);
		const msg = this.currentTransaction.message;
		const data = msg.serialize();
		log.serial.data("outbound", data);
		this.doSend(data);
	}

	/** Sends a raw datagram to the serialport (if that is open) */
	private doSend(data: Buffer): void {
		if (this.serial) {
			this.serial.write(data);
		}
	}

	/** Moves all messages for a given node into the wakeup queue */
	private moveMessagesToWakeupQueue(nodeId: number): void {
		const pingsToRemove: Transaction[] = [];
		for (const transaction of this.sendQueue) {
			const msg = transaction.message;
			const targetNodeId = msg.getNodeId();
			if (targetNodeId === nodeId) {
				if (messageIsPing(msg)) {
					pingsToRemove.push(transaction);
				} else {
					// Change the priority to WakeUp
					transaction.priority = MessagePriority.WakeUp;
				}
			}
		}
		// Remove all pings that would clutter the send queue
		this.sendQueue.remove(...pingsToRemove);

		// Changing the priority has an effect on the order, so re-sort the send queue
		// This must be done anyways, as removing the items does not change the location of others
		this.sortSendQueue();

		// The current transaction must also be transferred
		if (this.currentTransaction?.message.getNodeId() === nodeId) {
			// But only if it is not a ping, because that will block the send queue until wakeup
			if (!messageIsPing(this.currentTransaction.message)) {
				// Change the priority to WakeUp and re-add it to the queue
				this.currentTransaction.priority = MessagePriority.WakeUp;
				this.sendQueue.add(this.currentTransaction);
				// Reset send attempts - we might have already used all of them
				this.currentTransaction.sendAttempts = 0;
			}
			// "reset" the current transaction to none
			this.currentTransaction = undefined;
		}
	}

	/**
	 * @internal
	 * Rejects all pending transactions that match a predicate and removes them from the send queue
	 */
	public rejectTransactions(
		predicate: (t: Transaction) => boolean,
		errorMsg: string = `The message has been removed from the queue`,
	): void {
		const transactionsToRemove: Transaction[] = [];

		// Find all transactions that match the predicate and reject them
		for (const transaction of this.sendQueue) {
			if (predicate(transaction)) {
				transactionsToRemove.push(transaction);
				transaction.promise.reject(
					new ZWaveError(
						errorMsg,
						ZWaveErrorCodes.Controller_MessageDropped,
					),
				);
			}
		}
		this.sendQueue.remove(...transactionsToRemove);

		// Don't forget the current transaction
		if (this.currentTransaction && predicate(this.currentTransaction)) {
			this.rejectCurrentTransaction(
				new ZWaveError(
					errorMsg,
					ZWaveErrorCodes.Controller_MessageDropped,
				),
			);
		}

		log.driver.sendQueue(this.sendQueue);
	}

	/**
	 * @internal
	 * Rejects all pending transactions for a node and removes them from the send queue
	 */
	public rejectAllTransactionsForNode(
		nodeId: number,
		errorMsg: string = `The node is dead`,
	): void {
		this.rejectTransactions(
			t => t.message.getNodeId() === nodeId,
			errorMsg,
		);
	}

	/** Re-sorts the send queue */
	private sortSendQueue(): void {
		const items = [...this.sendQueue];
		this.sendQueue.clear();
		// Since the send queue is a sorted list, sorting is done on insert/add
		this.sendQueue.add(...items);
	}

	private lastSaveToCache: number = 0;
	private readonly saveToCacheInterval: number = 50;
	private saveToCacheTimer: NodeJS.Timer | undefined;

	/**
	 * Does the work for saveNetworkToCache. This is not throttled, so any call
	 * to this method WILL save the network.
	 */
	private async saveNetworkToCacheInternal(): Promise<void> {
		if (!this._controller || !this.controller.homeId) return;

		await this.options.fs.ensureDir(this.cacheDir);
		const cacheFile = path.join(
			this.cacheDir,
			this.controller.homeId.toString(16) + ".json",
		);

		const serializedObj = this.controller.serialize();
		const jsonString = JSON.stringify(serializedObj, undefined, 4);
		await this.options.fs.writeFile(cacheFile, jsonString, "utf8");
	}

	/**
	 * Saves the current configuration and collected data about the controller and all nodes to a cache file.
	 * For performance reasons, these calls may be throttled.
	 */
	public async saveNetworkToCache(): Promise<void> {
		if (!this._controller || !this.controller.homeId) return;
		// Ensure this method isn't being executed too often
		if (Date.now() - this.lastSaveToCache < this.saveToCacheInterval) {
			// Schedule a save in a couple of ms to collect changes
			if (!this.saveToCacheTimer) {
				this.saveToCacheTimer = setTimeout(
					() => void this.saveNetworkToCache(),
					this.saveToCacheInterval,
				);
			}
			return;
		} else {
			this.saveToCacheTimer = undefined;
		}
		this.lastSaveToCache = Date.now();
		return this.saveNetworkToCacheInternal();
	}

	/**
	 * Restores a previously stored Z-Wave network state from cache to speed up the startup process
	 */
	public async restoreNetworkFromCache(): Promise<void> {
		if (!this._controller || !this.controller.homeId) return;

		const cacheFile = path.join(
			this.cacheDir,
			this.controller.homeId.toString(16) + ".json",
		);
		if (!(await this.options.fs.pathExists(cacheFile))) return;
		try {
			log.driver.print(
				`Cache file for homeId ${num2hex(
					this.controller.homeId,
				)} found, attempting to restore the network from cache...`,
			);
			const cacheString = await this.options.fs.readFile(
				cacheFile,
				"utf8",
			);
			const cacheObj = JSON.parse(cacheString);
			await this.controller.deserialize(cacheObj);
			log.driver.print(
				`Restoring the network from cache was successful!`,
			);
		} catch (e) {
			const message = `Restoring the network from cache failed: ${e}`;
			this.emit("error", message);
			log.driver.print(message, "error");
		}
	}

	private sendNodeToSleepTimers = new Map<number, NodeJS.Timeout>();
	/**
	 * Marks a node for a later sleep command. Every call prolongs the period until the node actually goes to sleep
	 */
	private debounceSendNodeToSleep(node: ZWaveNode): void {
		// Delete old timers if any exist
		if (this.sendNodeToSleepTimers.has(node.id)) {
			clearTimeout(this.sendNodeToSleepTimers.get(node.id)!);
		}

		// Sends a node to sleep if it has no more messages.
		const sendNodeToSleep = (node: ZWaveNode): void => {
			this.sendNodeToSleepTimers.delete(node.id);
			if (!this.hasPendingMessages(node)) {
				node.sendNoMoreInformation();
			}
		};

		// If a sleeping node has no messages pending, we may send it back to sleep
		if (
			node.supportsCC(CommandClasses["Wake Up"]) &&
			!this.hasPendingMessages(node)
		) {
			this.sendNodeToSleepTimers.set(
				node.id,
				setTimeout(() => sendNodeToSleep(node), 1000).unref(),
			);
		}
	}

	private nodeAwakeTimeouts = new Map<number, NodeJS.Timeout>();
	/**
	 * A sleeping node will go to sleep 10s after the wake up notification or after the last message has been answered.
	 * Every call to this method prolongs the period after which the node is assumed asleep
	 */
	private resetNodeAwakeTimeout(node: ZWaveNode): void {
		// Delete old timers if any exist
		if (this.nodeAwakeTimeouts.has(node.id)) {
			clearTimeout(this.nodeAwakeTimeouts.get(node.id)!);
		}

		// Marks a node as (most likely) asleep
		const markNodeAsAsleep = (node: ZWaveNode): void => {
			this.nodeAwakeTimeouts.delete(node.id);
			if (node.isAwake()) {
				log.driver.print(
					`The awake timeout for node ${node.id} has elapsed. Assuming it is asleep.`,
					"verbose",
				);
				WakeUpCC.setAwake(node, false);
			}
		};

		// If a sleeping node has no messages pending, we may send it back to sleep
		if (node.supportsCC(CommandClasses["Wake Up"]) && node.isAwake()) {
			this.nodeAwakeTimeouts.set(
				node.id,
				setTimeout(() => markNodeAsAsleep(node), 10000).unref(),
			);
		}
	}
}<|MERGE_RESOLUTION|>--- conflicted
+++ resolved
@@ -80,14 +80,11 @@
 	 * Set this to true to skip the controller interview. Useful for testing purposes
 	 */
 	skipInterview?: boolean;
-<<<<<<< HEAD
 	/**
 	 * Allows you to replace the default file system driver used to store and read the cache
 	 */
 	fs: FileSystem;
 	/** Allows you to specify a different cache directory */
-=======
->>>>>>> 59cbd3c3
 	cacheDir: string;
 }
 
@@ -98,10 +95,7 @@
 		report: 1000,
 	},
 	skipInterview: false,
-<<<<<<< HEAD
 	fs: fsExtra,
-=======
->>>>>>> 59cbd3c3
 	cacheDir: path.resolve(__dirname, "../../..", "cache"),
 };
 
@@ -208,11 +202,7 @@
 	/** A map of handlers for all sorts of requests */
 	private requestHandlers = new Map<FunctionType, RequestHandlerEntry[]>();
 
-<<<<<<< HEAD
-	private readonly cacheDir: string;
-=======
 	public readonly cacheDir: string;
->>>>>>> 59cbd3c3
 
 	private _controller: ZWaveController | undefined;
 	/** Encapsulates information about the Z-Wave controller and provides access to its nodes */
